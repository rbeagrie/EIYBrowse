--- conflicted
+++ resolved
@@ -1,5 +1,3 @@
-<<<<<<< HEAD
-=======
 """This module provides some helper functions for opening
 the correct file handler given a string representation
 of the file type to open.
@@ -29,48 +27,25 @@
 """
 
 
->>>>>>> c8438818
 from pkg_resources import iter_entry_points
 
 
 def get_file_opener(file_type):
-<<<<<<< HEAD
-    defined_filetypes = {}
-
-    for ep in iter_entry_points('EIYBrowse.filetypes'):
-
-        defined_filetypes[ep.name] = ep.load()
-
-    try:
-        import gffutils
-        defined_filetypes.update({'gffutils_db': gffutils.FeatureDB})
-
-    except ImportError:
-        pass
-
-    try:
-        from metaseq._genomic_signal import _registry
-        defined_filetypes.update(_registry)
-
-    except ImportError:
-        pass
-
-=======
 
     import os
     on_rtd = os.environ.get('READTHEDOCS', None) == 'True'
 
+    defined_filetypes = {}
+
     if not on_rtd:
-        defined_filetypes = {
-            ep.name: ep.load()
-            for ep in iter_entry_points('EIYBrowse.filetypes')}
+        for ep in iter_entry_points('EIYBrowse.filetypes'):
+            defined_filetypes[ep.name] = ep.load()
 
         from metaseq._genomic_signal import _registry
         defined_filetypes.update(_registry)
 
     else:
         defined_filetypes = {}
->>>>>>> c8438818
 
     return defined_filetypes[file_type]
 
