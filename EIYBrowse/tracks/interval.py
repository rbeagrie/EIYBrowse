--- conflicted
+++ resolved
@@ -17,12 +17,8 @@
 
     def __init__(self, datafile,
                  color='#000000', jitter=0.0,
-<<<<<<< HEAD
                  colors=None,
                  text_kwargs=None, icon_kwargs=None,
-=======
-                 text_kwargs=None,
->>>>>>> 66743097
                  name=None, name_rotate=False):
 
         """To create a new genomic interval track:
@@ -53,11 +49,8 @@
         if icon_kwargs is None: icon_kwargs = {}
 
         self.text_kwargs, self.icon_kwargs = text_kwargs, icon_kwargs
-<<<<<<< HEAD
         self.colors = colors
         self.color = color
-=======
->>>>>>> 66743097
 
     def get_config(self, region, browser):
 
