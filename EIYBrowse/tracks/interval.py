"""The interval module provides a track for displaying discrete
genomic features, or intervals, such as those you might find in
a bed file.

Whilst the UCSC browser treats genes as a specialized case of
intervals, we have a separate track for genes:
:class:`EIYBrowse.tracks.genes`.
"""

from .base import FileTrack


class GenomicIntervalTrack(FileTrack):

    """Track for displaying a discrete signal 
    (e.g. a bed file of binding peaks) accross a genomic region"""

    def __init__(self, datafile,
                 color='#000000', jitter=0.0,
<<<<<<< HEAD
=======
                 colors=None,
>>>>>>> 3178a03d
                 text_kwargs=None, icon_kwargs=None,
                 name=None, name_rotate=False):

        """To create a new genomic interval track:

        :param datafile: Datafile object which will handles access to the
            genomic intervals across a specific region.
        :param color: Either a string or a list of strings specifying a color
            for the text and the interval bars.
        :param float jitter: Sequential items on the same row will be
            offset by this amount on the y-axis. This can help to distinguish
            many closely spaced intervals
        :param text_kwargs: If specified, a dictionary of additional arguments
            to pass to :func:`matplotlib.pyplot.text`
        :type text_kwargs: dict or None
        :param icon_kwargs: If specified, a dictionary of additional arguments
            to pass to :meth:`matplotlib.axes.AxesSubplot.hlines`
        :type icon_kwargs: dict or None
        :param str name: Optional name label
        :param bool name_rotate: Whether to rotate the name label 90 degrees
        """

        super(GenomicIntervalTrack, self).__init__(datafile,
                                                   name, name_rotate)

        self.jitter = jitter

        if text_kwargs is None: text_kwargs = {}
        if icon_kwargs is None: icon_kwargs = {}

        self.text_kwargs, self.icon_kwargs = text_kwargs, icon_kwargs
<<<<<<< HEAD
=======
        self.colors = colors
        self.color = color
>>>>>>> 3178a03d

    def get_config(self, region, browser):

        """Calculate how many rows of height need to be requested.

        :param region: Genomic region to plot
        :type region: :class:`pybedtools.Interval`
        :param browser: Browser object calling get_config function
        :type browser: :class:`~EIYBrowse.core.Browser`
        """

        #TODO: At the moment we only request one row. The logic that guides
        # arrangement of genes in the genes track should be refactored so
        # that it can be used to arrange genomic intervals here.

        return {'rows': 1}

    def _plot(self, ax, region):

        """Handle plotting to the specified plotting axis. Get all the 
        intervals that overlap the requested region, then plot them.
        """

        ax.set_axis_off()

        ax.set_xlim(region.start, region.end)
        ax.set_ylim(0, 1)

        patches = []

        for i, interval in enumerate(self.datafile.adapter[region]):

            vertical_pos = 0.8 + ((i % 2 or -1) * self.jitter)

            if self.colors is not None:
                col = self.colors.next()
            else:
                col = self.color

            patches.append(
                ax.hlines(vertical_pos, 
                          interval.start, interval.stop,
                          color=col, lw=4))

            if interval.name is not '.':
                ax.text(interval.start, 0.2, interval.name, 
                        color=col, **self.text_kwargs)

        return {'patches': patches,
                }<|MERGE_RESOLUTION|>--- conflicted
+++ resolved
@@ -17,10 +17,7 @@
 
     def __init__(self, datafile,
                  color='#000000', jitter=0.0,
-<<<<<<< HEAD
-=======
                  colors=None,
->>>>>>> 3178a03d
                  text_kwargs=None, icon_kwargs=None,
                  name=None, name_rotate=False):
 
@@ -52,11 +49,8 @@
         if icon_kwargs is None: icon_kwargs = {}
 
         self.text_kwargs, self.icon_kwargs = text_kwargs, icon_kwargs
-<<<<<<< HEAD
-=======
         self.colors = colors
         self.color = color
->>>>>>> 3178a03d
 
     def get_config(self, region, browser):
 
